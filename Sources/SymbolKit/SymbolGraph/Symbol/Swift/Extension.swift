/*
 This source file is part of the Swift.org open source project

 Copyright (c) 2021 Apple Inc. and the Swift project authors
 Licensed under Apache License v2.0 with Runtime Library Exception

 See https://swift.org/LICENSE.txt for license information
 See https://swift.org/CONTRIBUTORS.txt for Swift project authors
*/

import Foundation

extension SymbolGraph.Symbol.Swift {
    /**
     If the Symbol is from Swift, this mixin describes the extension context in which it was defined.
     */
    public struct Extension: Mixin {
        public static let mixinKey = "swiftExtension"

        /**
         The module whose type was extended.

         > Note: This module maybe different than where the symbol was actually defined. For example, one can create a public extension on the Swift Standard Library's `String` type in a different module, so `extendedModule` would be `Swift`.
         */
        public var extendedModule: String

        /**
         The ``SymbolGraph/Symbol/KindIdentifier`` of the symbol this
         extension extends.
<<<<<<< HEAD

=======
          
>>>>>>> c038724a
         Usually, this will be either of ``SymbolGraph/Symbol/KindIdentifier/struct``,
         ``SymbolGraph/Symbol/KindIdentifier/class``, ``SymbolGraph/Symbol/KindIdentifier/enum``
         or ``SymbolGraph/Symbol/KindIdentifier/protocol``.
         */
        public var typeKind: SymbolGraph.Symbol.KindIdentifier?
        
        /**
         The generic constraints on the extension, if any.
         */
        public var constraints: [GenericConstraint]

        enum CodingKeys: String, CodingKey {
            case extendedModule
            case typeKind
            case constraints
        }
        
        public init(extendedModule: String, typeKind: SymbolGraph.Symbol.KindIdentifier? = nil, constraints: [SymbolGraph.Symbol.Swift.GenericConstraint]) {
            self.extendedModule = extendedModule
            self.typeKind = typeKind
            self.constraints = constraints
        }

        public init(from decoder: Decoder) throws {
            let container = try decoder.container(keyedBy: CodingKeys.self)
            extendedModule = try container.decode(String.self, forKey: .extendedModule)
            typeKind = try container.decodeIfPresent(SymbolGraph.Symbol.KindIdentifier.self, forKey: .typeKind)
            constraints = try container.decodeIfPresent([GenericConstraint].self, forKey: .constraints) ?? []
        }

        public func encode(to encoder: Encoder) throws {
            var container = encoder.container(keyedBy: CodingKeys.self)
            try container.encode(extendedModule, forKey: .extendedModule)
            try container.encodeIfPresent(typeKind, forKey: .typeKind)
            if !constraints.isEmpty {
                try container.encode(constraints, forKey: .constraints)
            }
        }
    }
}<|MERGE_RESOLUTION|>--- conflicted
+++ resolved
@@ -27,11 +27,7 @@
         /**
          The ``SymbolGraph/Symbol/KindIdentifier`` of the symbol this
          extension extends.
-<<<<<<< HEAD
 
-=======
-          
->>>>>>> c038724a
          Usually, this will be either of ``SymbolGraph/Symbol/KindIdentifier/struct``,
          ``SymbolGraph/Symbol/KindIdentifier/class``, ``SymbolGraph/Symbol/KindIdentifier/enum``
          or ``SymbolGraph/Symbol/KindIdentifier/protocol``.
